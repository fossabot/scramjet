const Transform = require('stream').Transform;
const DefaultHighWaterMark = require("os").cpus().length * 2;

const DefaultBeforeTransform = (chunk) => Promise.resolve(chunk);
const DefaultAfterTransform = (chunk) => chunk;
const filter = Symbol("FILTER");

<<<<<<< HEAD
const ignore = () => 0;

=======
>>>>>>> 850f95c9
/**
 * DataStream is the primary stream type for Scramjet. When you parse your
 * stream, just pipe it you can then perform calculations on the data objects
 * streamed through your flow.
 *
 * @extends stream.PassThrough
 */
class PromiseTransformStream extends Transform {

    constructor(options) {
        const newOptions = Object.assign({
            objectMode: true,
            parallelTransform: null,
            beforeTransform: DefaultBeforeTransform,
            afterTransform: DefaultAfterTransform,
            maxParallel: options.referrer && options.referrer._options && options.referrer._options.maxParallel || DefaultHighWaterMark
        }, options);

        super(newOptions);

        this._tapped = false;

        this._options = {
            referrer: options.referrer,
            constructed: (new Error().stack),
            maxParallel: newOptions.maxParallel,
        };

        if (newOptions.transform || !newOptions.parallelTransform) {
            return this.tap();
        }

        Object.assign(this._options, {
            transforms: [],
            beforeTransform: newOptions.beforeTransform,
            afterTransform: newOptions.afterTransform
        });

        this.cork();
        if (options.referrer instanceof PromiseTransformStream && !options.referrer._tapped) {
            return options.referrer.pushTransform(options);
        }

        process.nextTick(this.uncork.bind(this));

        this.pushTransform(newOptions);

        if (this._options.transforms.length) this.mkTransform();

    }

<<<<<<< HEAD
    whenRead(count) {
        return new Promise((res, rej) => {
            const ret = this.read(count);

            if (ret.length >= count) {
                res(ret);
            }

            this.on("error", () => rej());
        });
    }

    graph(func) {
        let referrer = this;
        const ret = [];
        while(referrer) {
            ret.push(referrer);
            referrer = referrer._options.referrer;
        }
        func(ret);
        return this;
    }

    tap() {
        this._tapped = true;
        return this;
    }

    pushTransform(options) {

        if (typeof options.parallelTransform === "function" && options.parallelTransform !== DefaultBeforeTransform) {

            const beforeTransform = typeof options.beforeTransform === "function" ? options.beforeTransform.bind(this) : DefaultBeforeTransform;
            const after = typeof options.afterTransform === "function" && options.afterTransform !== DefaultAfterTransform ? options.afterTransform.bind(this) : null;
            const main = options.parallelTransform.bind(this);

            if (after) {
                this._options.transforms.push((chunk) => beforeTransform(chunk).then(main).then(after.bind(null, chunk)));
            } else {
                this._options.transforms.push((chunk) => beforeTransform(chunk).then(main));
            }

=======
    graph(func) {
        let referrer = this;
        const ret = [];
        while(referrer) {
            ret.push(referrer);
            referrer = referrer._options.referrer;
        }
        func(ret);
        return this;
    }

    tap() {
        this._tapped = true;
        return this;
    }

    pushTransform(options) {

        if (typeof options.parallelTransform === "function" && options.parallelTransform !== DefaultBeforeTransform) {

            const beforeTransform = typeof options.beforeTransform === "function" ? options.beforeTransform.bind(this) : DefaultBeforeTransform;
            const after = typeof options.afterTransform === "function" && options.afterTransform !== DefaultAfterTransform ? options.afterTransform.bind(this) : null;
            const main = options.parallelTransform.bind(this);

            if (after) {
                this._options.transforms.push((chunk) => beforeTransform(chunk).then(main).then(after.bind(null, chunk)));
            } else {
                this._options.transforms.push((chunk) => beforeTransform(chunk).then(main));
            }

>>>>>>> 850f95c9
        }

        return this;
    }

    mkTransform() {

        let last = new Promise((res) => process.nextTick(() => res()));
        /* HERE's the problem! */
        let processing = [];

        this._transform = (chunk, encoding, callback) => {
            if (!this._options.transforms.length) {
                return last.then(
                    () => callback(null, chunk)
                );
            }

            last = Promise.all([
                this._options.transforms.reduce(
                    (prev, transform) =>  prev.then(transform),
                    DefaultBeforeTransform(chunk)
                ).catch(
<<<<<<< HEAD
                    (err) => err === filter ? filter : Promise.reject(err, console.log("aaaa"))
=======
                    (err) => err === filter ? filter : Promise.reject(err)
>>>>>>> 850f95c9
                ),
                last
            ]).then(
                (args) => {
                    return args[0];
                }
            ).then(
                (arg) => (arg !== filter) && (this.push(arg))
            );

            if (processing.length >= this._options.maxParallel) {
                processing[processing.length - this._options.maxParallel]
<<<<<<< HEAD
                    .then(() => callback())
                    .catch(ignore);
=======
                    .then(() => {
                        callback();
                    });
>>>>>>> 850f95c9
            } else {
                callback();
            }

            const ref = last;
            processing.push(ref);   // append item to queue

            ref.then(
                    () => ref === processing.shift() || this.emit("error", new Error("Promise resolved out of sequence!", chunk))
                )
                .catch(e => Promise.resolve(this.emit("error", e, chunk)))
                ;

        };

        this._flush = (callback) => last.then(() => callback());

        return this;
    }

    _transform(chunk, encoding, callback) {
        callback(null, chunk);
    }

    static get filter() { return filter; }
}

module.exports = PromiseTransformStream;<|MERGE_RESOLUTION|>--- conflicted
+++ resolved
@@ -5,11 +5,8 @@
 const DefaultAfterTransform = (chunk) => chunk;
 const filter = Symbol("FILTER");
 
-<<<<<<< HEAD
 const ignore = () => 0;
 
-=======
->>>>>>> 850f95c9
 /**
  * DataStream is the primary stream type for Scramjet. When you parse your
  * stream, just pipe it you can then perform calculations on the data objects
@@ -61,7 +58,6 @@
 
     }
 
-<<<<<<< HEAD
     whenRead(count) {
         return new Promise((res, rej) => {
             const ret = this.read(count);
@@ -104,38 +100,6 @@
                 this._options.transforms.push((chunk) => beforeTransform(chunk).then(main));
             }
 
-=======
-    graph(func) {
-        let referrer = this;
-        const ret = [];
-        while(referrer) {
-            ret.push(referrer);
-            referrer = referrer._options.referrer;
-        }
-        func(ret);
-        return this;
-    }
-
-    tap() {
-        this._tapped = true;
-        return this;
-    }
-
-    pushTransform(options) {
-
-        if (typeof options.parallelTransform === "function" && options.parallelTransform !== DefaultBeforeTransform) {
-
-            const beforeTransform = typeof options.beforeTransform === "function" ? options.beforeTransform.bind(this) : DefaultBeforeTransform;
-            const after = typeof options.afterTransform === "function" && options.afterTransform !== DefaultAfterTransform ? options.afterTransform.bind(this) : null;
-            const main = options.parallelTransform.bind(this);
-
-            if (after) {
-                this._options.transforms.push((chunk) => beforeTransform(chunk).then(main).then(after.bind(null, chunk)));
-            } else {
-                this._options.transforms.push((chunk) => beforeTransform(chunk).then(main));
-            }
-
->>>>>>> 850f95c9
         }
 
         return this;
@@ -159,11 +123,7 @@
                     (prev, transform) =>  prev.then(transform),
                     DefaultBeforeTransform(chunk)
                 ).catch(
-<<<<<<< HEAD
-                    (err) => err === filter ? filter : Promise.reject(err, console.log("aaaa"))
-=======
                     (err) => err === filter ? filter : Promise.reject(err)
->>>>>>> 850f95c9
                 ),
                 last
             ]).then(
@@ -176,14 +136,8 @@
 
             if (processing.length >= this._options.maxParallel) {
                 processing[processing.length - this._options.maxParallel]
-<<<<<<< HEAD
                     .then(() => callback())
                     .catch(ignore);
-=======
-                    .then(() => {
-                        callback();
-                    });
->>>>>>> 850f95c9
             } else {
                 callback();
             }
