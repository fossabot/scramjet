{
  "name": "scramjet",
  "version": "4.0.1",
  "description": "Lightweight and fast live or real-time data computation framework like event-stream, written in ES6 using async await",
  "main": "lib/index.js",
  "directories": {
    "lib": "lib/",
    "doc": "docs/",
    "example": "samples/"
  },
  "keywords": [
    "stream",
    "es6",
    "transform",
    "transmux",
    "mux",
    "live data",
    "realtime",
    "filter",
    "map",
    "apache",
    "spark",
    "async",
    "await",
    "apex",
    "flink",
    "highland",
    "log",
    "functional programming",
    "parser"
  ],
  "scripts": {
    "test": "./node_modules/gulp/bin/gulp.js test",
    "preversion": "./node_modules/gulp/bin/gulp.js prerelease"
  },
  "homepage": "http://scramjet.io/",
  "repository": {
    "type": "git",
    "url": "https://github.com/signicode/scramjet.git"
  },
  "engines": {
    "node": ">=8"
  },
  "author": "Signicode / Michał Czapracki <cz@signicode.com>",
  "license": "MIT",
  "devDependencies": {
<<<<<<< HEAD
    "dmd": "^3.0.6",
    "eslint": "^4.12.1",
    "eslint-config-defaults": "^9.0.0",
    "eslint-plugin-node": "^5.2.1",
    "fs-promise": "^2.0.3",
    "fs-then-native": "^2.0.0",
    "gulp": "^3.9.1",
    "gulp-cached": "^1.1.1",
    "gulp-concat": "^2.6.1",
    "gulp-env": "^0.4.0",
    "gulp-eslint": "^4.0.0",
    "gulp-exec": "^3.0.1",
    "gulp-jshint": "^2.0.4",
    "gulp-nodeunit-runner": "^0.2.2",
    "gulp-remember": "^1.0.1",
=======
    "dmd": "^3.0.9",
    "eslint": "^4.15.0",
    "eslint-config-defaults": "^9.0.0",
    "eslint-plugin-node": "^5.2.1",
    "fs-promise": "^2.0.0",
    "fs-then-native": "^2.0.0",
    "gulp": "^3.9.1",
    "gulp-concat": "^2.6.0",
    "gulp-env": "^0.4.0",
    "gulp-eslint": "^4.0.1",
    "gulp-exec": "^3.0.1",
    "gulp-nodeunit-runner": "^0.2.2",
>>>>>>> d2e76821
    "gulp-rename": "^1.2.2",
    "gulp-util": "^3.0.8",
    "jsdoc": "^3.5.5",
    "jsdoc-api": "^4.0.0",
<<<<<<< HEAD
    "jsdoc-parse": "^3.0.0",
    "longjohn": "^0.2.12",
    "nodeunit": "^0.11.2",
    "request": "^2.83.0",
    "request-promise": "^4.2.2",
    "string-hash": "^1.1.3",
    "through2": "^2.0.3"
  },
  "dependencies": {
    "csv-parse": "^2.0.0",
    "csv-stringify": "^2.0.0",
    "infinite-sequence-generator": "^1.0.0",
    "scramjet-core": "^4.0.1"
=======
    "jsdoc-parse": "^3.0.1",
    "nodeunit": "^0.11.0",
    "request": "^2.79.0",
    "request-promise-native": "^1.0.5",
    "through2": "^2.0.3"
  },
  "dependencies": {
    "scramjet-core": "^4.1.1"
>>>>>>> d2e76821
  }
}<|MERGE_RESOLUTION|>--- conflicted
+++ resolved
@@ -44,23 +44,6 @@
   "author": "Signicode / Michał Czapracki <cz@signicode.com>",
   "license": "MIT",
   "devDependencies": {
-<<<<<<< HEAD
-    "dmd": "^3.0.6",
-    "eslint": "^4.12.1",
-    "eslint-config-defaults": "^9.0.0",
-    "eslint-plugin-node": "^5.2.1",
-    "fs-promise": "^2.0.3",
-    "fs-then-native": "^2.0.0",
-    "gulp": "^3.9.1",
-    "gulp-cached": "^1.1.1",
-    "gulp-concat": "^2.6.1",
-    "gulp-env": "^0.4.0",
-    "gulp-eslint": "^4.0.0",
-    "gulp-exec": "^3.0.1",
-    "gulp-jshint": "^2.0.4",
-    "gulp-nodeunit-runner": "^0.2.2",
-    "gulp-remember": "^1.0.1",
-=======
     "dmd": "^3.0.9",
     "eslint": "^4.15.0",
     "eslint-config-defaults": "^9.0.0",
@@ -73,18 +56,14 @@
     "gulp-eslint": "^4.0.1",
     "gulp-exec": "^3.0.1",
     "gulp-nodeunit-runner": "^0.2.2",
->>>>>>> d2e76821
     "gulp-rename": "^1.2.2",
     "gulp-util": "^3.0.8",
     "jsdoc": "^3.5.5",
     "jsdoc-api": "^4.0.0",
-<<<<<<< HEAD
-    "jsdoc-parse": "^3.0.0",
-    "longjohn": "^0.2.12",
-    "nodeunit": "^0.11.2",
-    "request": "^2.83.0",
-    "request-promise": "^4.2.2",
-    "string-hash": "^1.1.3",
+    "jsdoc-parse": "^3.0.1",
+    "nodeunit": "^0.11.0",
+    "request": "^2.79.0",
+    "request-promise-native": "^1.0.5",
     "through2": "^2.0.3"
   },
   "dependencies": {
@@ -92,15 +71,5 @@
     "csv-stringify": "^2.0.0",
     "infinite-sequence-generator": "^1.0.0",
     "scramjet-core": "^4.0.1"
-=======
-    "jsdoc-parse": "^3.0.1",
-    "nodeunit": "^0.11.0",
-    "request": "^2.79.0",
-    "request-promise-native": "^1.0.5",
-    "through2": "^2.0.3"
-  },
-  "dependencies": {
-    "scramjet-core": "^4.1.1"
->>>>>>> d2e76821
   }
 }